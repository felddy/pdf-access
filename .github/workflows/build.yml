--- conflicted
+++ resolved
@@ -56,25 +56,14 @@
       - uses: actions/cache@v2
         env:
           BASE_CACHE_KEY: "${{ github.job }}-${{ runner.os }}-\
-            py${{ matrix.python-version }}-"
+            py${{ steps.setup-python.outputs.python-version }}-"
         with:
           path: ${{ env.PIP_CACHE_DIR }}
-<<<<<<< HEAD
-          key: "test-${{ runner.os }}-\
-            py${{ steps.setup-python.outputs.python-version }}-\
-            ${{ hashFiles('**/requirements-test.txt') }}-\
-            ${{ hashFiles('**/requirements.txt') }}"
-          restore-keys: |
-            test-${{ runner.os }}-\
-            py${{ steps.setup-python.outputs.python-version }}-
-            test-${{ runner.os }}-
-=======
           key: "${{ env.BASE_CACHE_KEY }}\
             ${{ hashFiles('**/requirements-test.txt') }}-\
             ${{ hashFiles('**/requirements.txt') }}"
           restore-keys: |
             ${{ env.BASE_CACHE_KEY }}
->>>>>>> 5e272042
       - name: Install dependencies
         run: |
           python -m pip install --upgrade pip
@@ -103,23 +92,13 @@
       - uses: actions/cache@v2
         env:
           BASE_CACHE_KEY: "${{ github.job }}-${{ runner.os }}-\
-            py${{ matrix.python-version }}-"
+            py${{ steps.setup-python.outputs.python-version }}-"
         with:
           path: ${{ env.PIP_CACHE_DIR }}
-<<<<<<< HEAD
-          key: "build-${{ runner.os }}-\
-            py${{ steps.setup-python.outputs.python-version }}-\
-            ${{ hashFiles('**/requirements.txt') }}"
-          restore-keys: |
-            build-${{ runner.os }}-\
-            py${{ steps.setup-python.outputs.python-version }}-
-            build-${{ runner.os }}-
-=======
           key: "${{ env.BASE_CACHE_KEY }}\
             ${{ hashFiles('**/requirements.txt') }}"
           restore-keys: |
             ${{ env.BASE_CACHE_KEY }}
->>>>>>> 5e272042
       - name: Install dependencies
         run: |
           python -m pip install --upgrade pip wheel
